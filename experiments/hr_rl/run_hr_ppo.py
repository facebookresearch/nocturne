"""Train HR-PPO agent."""
import logging
from contextlib import nullcontext
from datetime import datetime
from typing import Callable

import numpy as np
import torch
from stable_baselines3.common.policies import ActorCriticPolicy

import wandb

# Permutation equivariant network
from networks.perm_eq_late_fusion import LateFusionNet, LateFusionPolicy

# Multi-agent as vectorized environment
from nocturne.envs.vec_env_ma import MultiAgentAsVecEnv
from utils.config import load_config
from utils.random_utils import init_seed
from utils.render import make_video

# Custom callback
from utils.sb3.callbacks import CustomMultiAgentCallback

# Custom PPO class that supports multi-agent control
from utils.sb3.reg_ppo import RegularizedPPO
from utils.string_utils import datetime_to_str

logging.basicConfig(level=logging.INFO)


def linear_schedule(initial_value: float) -> Callable[[float], float]:
    """
    Linear learning rate schedule.

    :param initial_value: Initial learning rate.
    :return: schedule that computes
      current learning rate depending on remaining progress
    """

    def func(progress_remaining: float) -> float:
        """
        Progress will decrease from 1 (beginning) to 0.

        :param progress_remaining:
        :return: current learning rate
        """
        return progress_remaining * initial_value

    return func


def train(env_config, exp_config, video_config, model_config):  # pylint: disable=redefined-outer-name
    """Train RL agent using PPO."""
    # Ensure reproducability
    init_seed(env_config, exp_config, exp_config.seed)

    # Make environment
    env = MultiAgentAsVecEnv(
        config=env_config,
        num_envs=env_config.max_num_vehicles,
    )

    # Set up run
    datetime_ = datetime_to_str(dt=datetime.now())
    run_id = f"{datetime_}" if exp_config.track_wandb else None

    # Add scene to config
    exp_config.scene = env.filename

    with wandb.init(
        project=exp_config.project,
        name=run_id,
        group=exp_config.group,
        config={**exp_config, **env_config},
        id=run_id,
        **exp_config.wandb,
    ) if exp_config.track_wandb else nullcontext() as run:
        # Set device
        exp_config.ppo.device = torch.device("cuda" if torch.cuda.is_available() else "cpu")

        logging.info(f"Created env. Max # agents = {env_config.max_num_vehicles}.")
        logging.info(f"Learning in {len(env.env.files)} scene(s): {env.env.files} | using {exp_config.ppo.device}")
        logging.info(f"--- obs_space: {env.observation_space.shape[0]} ---")
        logging.info(f"Action_space\n: {env.env.idx_to_actions}")

        if exp_config.reg_weight > 0.0:
            logging.info(f"Regularization weight: {exp_config.reg_weight} with policy: {exp_config.human_policy_path}")

        # Initialize custom callback
        custom_callback = CustomMultiAgentCallback(
            env_config=env_config,
            exp_config=exp_config,
            video_config=video_config,
            wandb_run=run if run_id is not None else None,
        )

        # Make scene init video to check expert actions
        if exp_config.track_wandb:
            for model in exp_config.wandb_init_videos:
                make_video(
                    env_config=env_config,
                    exp_config=exp_config,
                    video_config=video_config,
                    filenames=[env.filename],
                    model=model,
                    n_steps=None,
                )

        human_policy = None
        # Load human reference policy if regularization is used
        if exp_config.reg_weight > 0.0:
            saved_variables = torch.load(exp_config.human_policy_path, map_location=exp_config.ppo.device)
            human_policy = ActorCriticPolicy(**saved_variables["data"])
            human_policy.load_state_dict(saved_variables["state_dict"])
            human_policy.to(exp_config.ppo.device)

        # Set up PPO
        model = RegularizedPPO(
            learning_rate=linear_schedule(float(exp_config.ppo.learning_rate)),
            reg_policy=human_policy,
            reg_weight=exp_config.reg_weight,  # Regularization weight; lambda
            env=env,
            n_steps=exp_config.ppo.n_steps,
            policy=LateFusionPolicy,
            ent_coef=exp_config.ppo.ent_coef,
            vf_coef=exp_config.ppo.vf_coef,
            seed=exp_config.seed,  # Seed for the pseudo random generators
            verbose=exp_config.verbose,
            tensorboard_log=f"runs/{run_id}" if run_id is not None else None,
            device=exp_config.ppo.device,
            env_config=env_config,
            mlp_class=LateFusionNet,
            mlp_config=model_config,
        )

        # Log number of trainable parameters
        policy_params = filter(lambda p: p.requires_grad, model.policy.parameters())
        params = sum(np.prod(p.size()) for p in policy_params)
        exp_config.n_policy_params = params
        logging.info(f"Policy | trainable params: {params:,} \n")

        # Learn
        model.learn(
            **exp_config.learn,
            callback=custom_callback,
        )


if __name__ == "__main__":
    # Load environment and experiment configurations
    env_config = load_config("env_config")
    exp_config = load_config("exp_config")
    video_config = load_config("video_config")

<<<<<<< HEAD
    # Define model architecture
    model_config = Box(
        {
            "arch_ego_state": [8],
            "arch_road_objects": [64],
            "arch_road_graph": [128, 64],
            "arch_shared_net": [128],
            "act_func": "tanh",
            "dropout": 0.0,
            "last_layer_dim_pi": 64,
            "last_layer_dim_vf": 64,
        }
    )

   
=======
>>>>>>> c2934674
    # Train
    train(
        env_config=env_config,
        exp_config=exp_config,
        video_config=video_config,
<<<<<<< HEAD
        model_config=model_config,
=======
        model_config=None,
>>>>>>> c2934674
    )<|MERGE_RESOLUTION|>--- conflicted
+++ resolved
@@ -153,32 +153,10 @@
     exp_config = load_config("exp_config")
     video_config = load_config("video_config")
 
-<<<<<<< HEAD
-    # Define model architecture
-    model_config = Box(
-        {
-            "arch_ego_state": [8],
-            "arch_road_objects": [64],
-            "arch_road_graph": [128, 64],
-            "arch_shared_net": [128],
-            "act_func": "tanh",
-            "dropout": 0.0,
-            "last_layer_dim_pi": 64,
-            "last_layer_dim_vf": 64,
-        }
-    )
-
-   
-=======
->>>>>>> c2934674
     # Train
     train(
         env_config=env_config,
         exp_config=exp_config,
         video_config=video_config,
-<<<<<<< HEAD
-        model_config=model_config,
-=======
         model_config=None,
->>>>>>> c2934674
     )