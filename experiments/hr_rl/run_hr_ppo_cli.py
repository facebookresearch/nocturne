--- conflicted
+++ resolved
@@ -1,7 +1,6 @@
 """Train HR-PPO agent with CLI arguments."""
 import logging
 import os
-from contextlib import nullcontext
 from datetime import datetime
 from random import randint
 from time import sleep
@@ -65,11 +64,7 @@
     total_timesteps: int = 5_000_000,
     num_files: int = 1000,
     reg_weight: float = 0.0,
-<<<<<<< HEAD
     num_controlled_veh: int = 20,
-=======
-    num_controlled_veh: int = 20
->>>>>>> 37eb84e6
 ) -> None:
     """Train RL agent using PPO with CLI arguments."""
     # ==== Overwrite default settings ==== #
@@ -81,12 +76,6 @@
     env_config.accel_disc = accel_disc
     env_config.num_files = num_files
     env_config.rew_cfg.position_target_tolerance = position_target_tolerance
-    
-    # Set the number of vehicles to control per scene
-    # If set to 1 we're doing single-agent RL (during training)
-    env_config.max_num_vehicles = num_controlled_veh
-    if env_config.max_num_vehicles == 1:
-        exp_config.ppo.n_steps = int(4096 * 5)
 
     # Set the number of vehicles to control per scene
     # If set to 1 we're doing single-agent RL (during training)
@@ -155,7 +144,8 @@
     logging.info(f"--- obs_space: {env.observation_space.shape[0]} ---")
     logging.info(f"Action_space\n: {env.env.idx_to_actions}")
     logging.info(
-        f"Pos target tol: {env_config.rew_cfg.position_target_tolerance} | Speed target: {env_config.rew_cfg.speed_target} - tol: {env_config.rew_cfg.speed_target_tolerance}"
+        f"Pos target tol: {env_config.rew_cfg.position_target_tolerance} | "
+        f"Speed target: {env_config.rew_cfg.speed_target} - tol: {env_config.rew_cfg.speed_target_tolerance}"
     )
 
     # Initialize custom callback
